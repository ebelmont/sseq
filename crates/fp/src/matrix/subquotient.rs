--- conflicted
+++ resolved
@@ -1,68 +1,62 @@
-<<<<<<< HEAD
-#![allow(unused_imports)]
-
-use super::{Matrix, Subspace};
-=======
-use super::Subspace;
->>>>>>> b10e57f9
-use crate::vector::{FpVector, FpVectorT};
-
-pub struct Subquotient {
-    sub : Subspace,
-    quotient : Subspace
-}
-
-impl Subquotient {
-    /// Given a vector `elt`, project `elt` to the complement and express
-    /// as a linear combination of the basis. The result is returned as a list of coefficients.
-    /// If elt is nonzero after 
-    pub fn reduce(&mut self, elt : &mut FpVector) -> Vec<u32> {
-        self.quotient.reduce(elt);
-        let mut result = Vec::with_capacity(self.sub.columns());
-        for i in 0 .. self.sub.columns() {
-            if self.sub.pivots()[i] < 0 {
-                continue;
-            }
-            let c = elt.entry(i);
-            result.push(c);
-            if c != 0 {
-                elt.add(&self.sub[self.sub.pivots()[i] as usize], ((*elt.prime() - 1) * c) % *elt.prime());
-            }
-        }
-        result
-    }
-
-
-    
-    /// Given a chain of subspaces `subspace` < `space` < k^`ambient_dimension`, compute the
-    /// subquotient `space`/`subspace`. The answer is expressed as a list of basis vectors of
-    /// `space` whose image in `space`/`subspace` forms a basis, and a basis vector of `space` is
-    /// described by its index in the list of basis vectors of `space` (not the ambient space).
-    ///
-    /// # Arguments
-    ///  * `space` - If this is None, it is the whole space k^`ambient_dimension`
-    ///  * `subspace` - If this is None, it is empty
-    pub fn subquotient(space : Option<&Subspace>, subspace : Option<&Subspace>, ambient_dimension : usize) -> Vec<usize> {
-        match subspace {
-            None => {
-                if let Some(sp) = space {
-                    sp.pivots().iter().filter( |i| **i >= 0).map(|i| *i as usize).collect()
-                } else {
-                    (0..ambient_dimension).collect()
-                }
-            },
-            Some(subsp) => {
-                if let Some(sp) = space {
-                    sp.pivots().iter().zip(subsp.pivots().iter())
-                      .filter(|(x,y)| {
-                          debug_assert!(**x >= 0 || **y < 0);
-                          **x >= 0 && **y < 0
-                        }).map(|(x,_)| *x as usize).collect()
-                } else {
-                    (0..ambient_dimension).filter( |i| subsp.pivots()[*i] < 0).collect()
-                }
-            }
-        }
-    }
-}
-
+use super::Subspace;
+use crate::vector::{FpVector, FpVectorT};
+
+pub struct Subquotient {
+    sub : Subspace,
+    quotient : Subspace
+}
+
+impl Subquotient {
+    /// Given a vector `elt`, project `elt` to the complement and express
+    /// as a linear combination of the basis. The result is returned as a list of coefficients.
+    /// If elt is nonzero after 
+    pub fn reduce(&mut self, elt : &mut FpVector) -> Vec<u32> {
+        self.quotient.reduce(elt);
+        let mut result = Vec::with_capacity(self.sub.columns());
+        for i in 0 .. self.sub.columns() {
+            if self.sub.pivots()[i] < 0 {
+                continue;
+            }
+            let c = elt.entry(i);
+            result.push(c);
+            if c != 0 {
+                elt.add(&self.sub[self.sub.pivots()[i] as usize], ((*elt.prime() - 1) * c) % *elt.prime());
+            }
+        }
+        result
+    }
+
+
+    
+    /// Given a chain of subspaces `subspace` < `space` < k^`ambient_dimension`, compute the
+    /// subquotient `space`/`subspace`. The answer is expressed as a list of basis vectors of
+    /// `space` whose image in `space`/`subspace` forms a basis, and a basis vector of `space` is
+    /// described by its index in the list of basis vectors of `space` (not the ambient space).
+    ///
+    /// # Arguments
+    ///  * `space` - If this is None, it is the whole space k^`ambient_dimension`
+    ///  * `subspace` - If this is None, it is empty
+    pub fn subquotient(space : Option<&Subspace>, subspace : Option<&Subspace>, ambient_dimension : usize) -> Vec<usize> {
+        match subspace {
+            None => {
+                if let Some(sp) = space {
+                    sp.pivots().iter().filter( |i| **i >= 0).map(|i| *i as usize).collect()
+                } else {
+                    (0..ambient_dimension).collect()
+                }
+            },
+            Some(subsp) => {
+                if let Some(sp) = space {
+                    sp.pivots().iter().zip(subsp.pivots().iter())
+                      .filter(|(x,y)| {
+                          debug_assert!(**x >= 0 || **y < 0);
+                          **x >= 0 && **y < 0
+                        }).map(|(x,_)| *x as usize).collect()
+                } else {
+                    (0..ambient_dimension).filter( |i| subsp.pivots()[*i] < 0).collect()
+                }
+            }
+        }
+    }
+}
+