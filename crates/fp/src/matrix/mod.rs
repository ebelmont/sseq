mod matrix_inner;
mod basis;
mod quasi_inverse;
mod subspace;

pub use matrix_inner::{Matrix, AugmentedMatrix2, AugmentedMatrix3};
pub use quasi_inverse::QuasiInverse;
pub use subspace::Subspace;

// For rust_webserver
<<<<<<< HEAD
// pub use basis::express_basis;
=======
pub use basis::express_basis;

>>>>>>> 2df61311
<|MERGE_RESOLUTION|>--- conflicted
+++ resolved
@@ -1,16 +1,11 @@
-mod matrix_inner;
-mod basis;
-mod quasi_inverse;
-mod subspace;
-
-pub use matrix_inner::{Matrix, AugmentedMatrix2, AugmentedMatrix3};
-pub use quasi_inverse::QuasiInverse;
-pub use subspace::Subspace;
-
-// For rust_webserver
-<<<<<<< HEAD
-// pub use basis::express_basis;
-=======
-pub use basis::express_basis;
-
->>>>>>> 2df61311
+mod matrix_inner;
+mod basis;
+mod quasi_inverse;
+mod subspace;
+
+pub use matrix_inner::{Matrix, AugmentedMatrix2, AugmentedMatrix3};
+pub use quasi_inverse::QuasiInverse;
+pub use subspace::Subspace;
+
+// For rust_webserver
+// pub use basis::express_basis;